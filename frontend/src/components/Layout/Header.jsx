<<<<<<< HEAD
import { Link } from 'react-router-dom';
=======
import { Link } from 'react-router-dom'
import { Button } from '../ui/Button'
import { useAuth } from '../../providers/AuthProvider'

export default function Header() {
  const { user, logout } = useAuth()
>>>>>>> 0b8ab3c3

  return (
<<<<<<< HEAD
    <header className="header">
      <div className="header-content">
        <h1>Tikettijärjestelmä</h1>
        <nav>
          <ul>
            <li>
              <Link to="/">Tiketit</Link>
            </li>
            <li>
              <Link to="/new-ticket">Luo tiketti</Link>
            </li>
            <li>
              <Link to="/login">Kirjaudu</Link>
            </li>
          </ul>
        </nav>
      </div>
    </header>
  );
}

export default Header;
=======
    <header className="bg-white shadow">
      <div className="mx-auto max-w-7xl px-4 py-4 sm:px-6 lg:px-8">
        <div className="flex items-center justify-between">
          <div className="flex items-center">
            <Link to="/" className="text-xl font-bold text-gray-900">
              Tikettijärjestelmä
            </Link>
          </div>
          <div className="flex items-center space-x-4">
            {user ? (
              <>
                <Link to="/new-ticket">
                  <Button>Uusi tiketti</Button>
                </Link>
                <div className="flex items-center space-x-4">
                  <span className="text-sm text-gray-700">{user.name}</span>
                  <Button variant="outline" onClick={logout}>
                    Kirjaudu ulos
                  </Button>
                </div>
              </>
            ) : (
              <Link to="/login">
                <Button>Kirjaudu sisään</Button>
              </Link>
            )}
          </div>
        </div>
      </div>
    </header>
  )
} 
>>>>>>> 0b8ab3c3
<|MERGE_RESOLUTION|>--- conflicted
+++ resolved
@@ -1,39 +1,11 @@
-<<<<<<< HEAD
-import { Link } from 'react-router-dom';
-=======
 import { Link } from 'react-router-dom'
 import { Button } from '../ui/Button'
 import { useAuth } from '../../providers/AuthProvider'
 
 export default function Header() {
   const { user, logout } = useAuth()
->>>>>>> 0b8ab3c3
 
   return (
-<<<<<<< HEAD
-    <header className="header">
-      <div className="header-content">
-        <h1>Tikettijärjestelmä</h1>
-        <nav>
-          <ul>
-            <li>
-              <Link to="/">Tiketit</Link>
-            </li>
-            <li>
-              <Link to="/new-ticket">Luo tiketti</Link>
-            </li>
-            <li>
-              <Link to="/login">Kirjaudu</Link>
-            </li>
-          </ul>
-        </nav>
-      </div>
-    </header>
-  );
-}
-
-export default Header;
-=======
     <header className="bg-white shadow">
       <div className="mx-auto max-w-7xl px-4 py-4 sm:px-6 lg:px-8">
         <div className="flex items-center justify-between">
@@ -65,5 +37,4 @@
       </div>
     </header>
   )
-} 
->>>>>>> 0b8ab3c3
+} 