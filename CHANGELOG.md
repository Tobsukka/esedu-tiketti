--- conflicted
+++ resolved
@@ -5,13 +5,6 @@
 ## 30.01.2025
 
 ### Added
-<<<<<<< HEAD
-- Rakennettu yksittäisen tiketin näkymä:
-  - pages/TicketDetails
-
-### Changed
-- Päivitetty tikettilistan näkymää
-=======
 - MSA (Microsoft Authentication) integraatio
   - Azure AD kirjautuminen
   - Käyttäjien automaattinen luonti/synkronointi
@@ -23,7 +16,15 @@
 ### Fixed
 - Korjattu tyyppiongelmat autentikoinnissa
 - Korjattu reitityksen ongelmat
->>>>>>> 0b8ab3c3
+
+## 30.01.2025
+
+### Added
+- Rakennettu yksittäisen tiketin näkymä:
+  - pages/TicketDetails
+
+### Changed
+- Päivitetty tikettilistan näkymää
 
 ## 29.01.2025 v2
 
